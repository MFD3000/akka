/**
 * Copyright (C) 2009-2011 Scalable Solutions AB <http://scalablesolutions.se>
 */

package akka.actor.remote

import java.util.concurrent.{LinkedBlockingQueue, TimeUnit, BlockingQueue}
import akka.config. {RemoteAddress, Config, TypedActorConfigurator}


object RemoteTypedActorLog {
  val messageLog: BlockingQueue[String] = new LinkedBlockingQueue[String]
  val oneWayLog = new LinkedBlockingQueue[String]

  def clearMessageLogs {
    messageLog.clear
    oneWayLog.clear
  }
}

class RemoteTypedActorSpec extends AkkaRemoteTest {


<<<<<<< HEAD
  "RemoteModule Typed Actor " should {
=======
  "Remote Typed Actor " should {
>>>>>>> 9706d17a

    "have unit tests" in {

    }
  }
}<|MERGE_RESOLUTION|>--- conflicted
+++ resolved
@@ -20,15 +20,8 @@
 
 class RemoteTypedActorSpec extends AkkaRemoteTest {
 
-
-<<<<<<< HEAD
   "RemoteModule Typed Actor " should {
-=======
-  "Remote Typed Actor " should {
->>>>>>> 9706d17a
-
     "have unit tests" in {
-
     }
   }
 }