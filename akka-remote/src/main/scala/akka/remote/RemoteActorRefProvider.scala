/**
 * Copyright (C) 2009-2012 Typesafe Inc. <http://www.typesafe.com>
 */

package akka.remote

import akka.actor._
import akka.dispatch._
import akka.event.{ Logging, LoggingAdapter, EventStream }
import akka.event.Logging.Error
import akka.serialization.{ Serialization, SerializationExtension }
import scala.concurrent.Future
import scala.util.control.NonFatal

/**
 * Remote ActorRefProvider. Starts up actor on remote node and creates a RemoteActorRef representing it.
 */
class RemoteActorRefProvider(
  val systemName: String,
  val settings: ActorSystem.Settings,
  val eventStream: EventStream,
  val scheduler: Scheduler,
  val dynamicAccess: DynamicAccess) extends ActorRefProvider {

  val remoteSettings: RemoteSettings = new RemoteSettings(settings.config, systemName)

  val deployer: RemoteDeployer = new RemoteDeployer(settings, dynamicAccess)

  private val local = new LocalActorRefProvider(systemName, settings, eventStream, scheduler, dynamicAccess, deployer)

  @volatile
  private var _log = local.log
  def log: LoggingAdapter = _log

  @volatile
  private var _rootPath = local.rootPath
  override def rootPath: ActorPath = _rootPath
  override def deadLetters: InternalActorRef = local.deadLetters

  // these are only available after init()
  override def rootGuardian: InternalActorRef = local.rootGuardian
  override def guardian: LocalActorRef = local.guardian
  override def systemGuardian: LocalActorRef = local.systemGuardian
  override def terminationFuture: Future[Unit] = local.terminationFuture
  override def dispatcher: MessageDispatcher = local.dispatcher
  override def registerTempActor(actorRef: InternalActorRef, path: ActorPath): Unit = local.registerTempActor(actorRef, path)
  override def unregisterTempActor(path: ActorPath): Unit = local.unregisterTempActor(path)
  override def tempPath(): ActorPath = local.tempPath()
  override def tempContainer: VirtualPathContainer = local.tempContainer

  @volatile
  private var _transport: RemoteTransport = _
  def transport: RemoteTransport = _transport

  @volatile
  private var _serialization: Serialization = _
  def serialization: Serialization = _serialization

  @volatile
  private var _remoteDaemon: InternalActorRef = _
  def remoteDaemon: InternalActorRef = _remoteDaemon

  def init(system: ActorSystemImpl): Unit = {
    local.init(system)

    _remoteDaemon = new RemoteSystemDaemon(system, local.rootPath / "remote", rootGuardian, log, untrustedMode = remoteSettings.UntrustedMode)
    local.registerExtraNames(Map(("remote", remoteDaemon)))

    _serialization = SerializationExtension(system)

    _transport = {
      val fqn = remoteSettings.RemoteTransport
      val args = List(
        classOf[ExtendedActorSystem] -> system,
        classOf[RemoteActorRefProvider] -> this)

      system.dynamicAccess.createInstanceFor[RemoteTransport](fqn, args).recover({
        case problem ⇒ throw new RemoteTransportException("Could not load remote transport layer " + fqn, problem)
      }).get
    }

    _log = Logging(eventStream, "RemoteActorRefProvider")

    // this enables reception of remote requests
    _transport.start()

    _rootPath = RootActorPath(local.rootPath.address.copy(host = transport.address.host, port = transport.address.port))

    val remoteClientLifeCycleHandler = system.systemActorOf(Props(new Actor {
      def receive = {
        case RemoteClientError(cause, remote, address) ⇒ remote.shutdownClientConnection(address)
        case RemoteClientDisconnected(remote, address) ⇒ remote.shutdownClientConnection(address)
        case _                                         ⇒ //ignore other
      }
    }), "RemoteClientLifeCycleListener")

    system.eventStream.subscribe(remoteClientLifeCycleHandler, classOf[RemoteLifeCycleEvent])

    system.registerOnTermination(transport.shutdown())
  }

  def actorOf(system: ActorSystemImpl, props: Props, supervisor: InternalActorRef, path: ActorPath,
              systemService: Boolean, deploy: Option[Deploy], lookupDeploy: Boolean, async: Boolean): InternalActorRef = {
    if (systemService) local.actorOf(system, props, supervisor, path, systemService, deploy, lookupDeploy, async)
    else {

      /*
       * This needs to deal with “mangled” paths, which are created by remote
       * deployment, also in this method. The scheme is the following:
       *
       * Whenever a remote deployment is found, create a path on that remote
       * address below “remote”, including the current system’s identification
       * as “sys@host:port” (typically; it will use whatever the remote
       * transport uses). This means that on a path up an actor tree each node
       * change introduces one layer or “remote/scheme/sys@host:port/” within the URI.
       *
       * Example:
       *
       * akka://sys@home:1234/remote/akka/sys@remote:6667/remote/akka/sys@other:3333/user/a/b/c
       *
       * means that the logical parent originates from “akka://sys@other:3333” with
       * one child (may be “a” or “b”) being deployed on “akka://sys@remote:6667” and
       * finally either “b” or “c” being created on “akka://sys@home:1234”, where
       * this whole thing actually resides. Thus, the logical path is
       * “/user/a/b/c” and the physical path contains all remote placement
       * information.
       *
       * Deployments are always looked up using the logical path, which is the
       * purpose of the lookupRemotes internal method.
       */

      @scala.annotation.tailrec
      def lookupRemotes(p: Iterable[String]): Option[Deploy] = {
        p.headOption match {
          case None           ⇒ None
          case Some("remote") ⇒ lookupRemotes(p.drop(3))
          case Some("user")   ⇒ deployer.lookup(p.drop(1))
          case Some(_)        ⇒ None
        }
      }

      val elems = path.elements
      val lookup =
        if (lookupDeploy)
          elems.head match {
            case "user"   ⇒ deployer.lookup(elems.drop(1))
            case "remote" ⇒ lookupRemotes(elems)
            case _        ⇒ None
          }
        else None

      val deployment = {
        deploy.toList ::: lookup.toList match {
          case Nil ⇒ Nil
          case l   ⇒ List(l reduce ((a, b) ⇒ b withFallback a))
        }
      }

      Iterator(props.deploy) ++ deployment.iterator reduce ((a, b) ⇒ b withFallback a) match {
        case d @ Deploy(_, _, _, RemoteScope(addr)) ⇒
<<<<<<< HEAD
          if (addr == rootPath.address || transport.addresses(addr)) {
=======
          if (isSelfAddress(addr)) {
>>>>>>> 6a348e3c
            local.actorOf(system, props, supervisor, path, false, deployment.headOption, false, async)
          } else {
            val localAddress = transport.localAddressForRemote(addr)
            val rpath = RootActorPath(addr) / "remote" / localAddress.protocol / localAddress.hostPort / path.elements
            useActorOnNode(rpath, props, d, supervisor)
            new RemoteActorRef(this, transport, localAddress, rpath, supervisor, Some(props), Some(d))
          }

        case _ ⇒ local.actorOf(system, props, supervisor, path, systemService, deployment.headOption, false, async)
      }
    }
  }

  def actorFor(path: ActorPath): InternalActorRef =
<<<<<<< HEAD
    if (path.address == rootPath.address || transport.addresses(path.address)) actorFor(rootGuardian, path.elements)
    else new RemoteActorRef(this, transport, transport.localAddressForRemote(path.address), path, Nobody, props = None, deploy = None)

  def actorFor(ref: InternalActorRef, path: String): InternalActorRef = path match {
    case ActorPathExtractor(address, elems) ⇒
      if (address == rootPath.address || transport.addresses(address)) actorFor(rootGuardian, elems)
      else new RemoteActorRef(this, transport, transport.localAddressForRemote(address), new RootActorPath(address) / elems, Nobody, props = None, deploy = None)
=======
    if (isSelfAddress(path.address)) actorFor(rootGuardian, path.elements)
    else new RemoteActorRef(this, transport, path, Nobody, props = None, deploy = None)

  def actorFor(ref: InternalActorRef, path: String): InternalActorRef = path match {
    case ActorPathExtractor(address, elems) ⇒
      if (isSelfAddress(address)) actorFor(rootGuardian, elems)
      else new RemoteActorRef(this, transport, new RootActorPath(address) / elems, Nobody, props = None, deploy = None)
>>>>>>> 6a348e3c
    case _ ⇒ local.actorFor(ref, path)
  }

  def actorFor(ref: InternalActorRef, path: Iterable[String]): InternalActorRef = local.actorFor(ref, path)

  /**
   * Using (checking out) actor on a specific node.
   */
  def useActorOnNode(path: ActorPath, props: Props, deploy: Deploy, supervisor: ActorRef): Unit = {
    log.debug("[{}] Instantiating Remote Actor [{}]", rootPath, path)

    // we don’t wait for the ACK, because the remote end will process this command before any other message to the new actor
    actorFor(RootActorPath(path.address) / "remote") ! DaemonMsgCreate(props, deploy, path.toString, supervisor)
  }

  def getExternalAddressFor(addr: Address): Option[Address] = {
<<<<<<< HEAD
    val ra = rootPath.address
    addr match {
      case a if (a eq ra) || transport.addresses(a) ⇒ Some(rootPath.address)
      case Address(_, _, Some(_), Some(_))          ⇒ Some(transport.localAddressForRemote(addr))
      case _                                        ⇒ None
=======
    addr match {
      case _ if isSelfAddress(addr)             ⇒ Some(local.rootPath.address)
      case Address("akka", _, Some(_), Some(_)) ⇒ Some(transport.address)
      case _                                    ⇒ None
>>>>>>> 6a348e3c
    }
  }

  private def isSelfAddress(address: Address): Boolean =
    address == local.rootPath.address || address == rootPath.address || address == transport.address

}

private[akka] trait RemoteRef extends ActorRefScope {
  final def isLocal = false
}

/**
 * Remote ActorRef that is used when referencing the Actor on a different node than its "home" node.
 * This reference is network-aware (remembers its origin) and immutable.
 */
private[akka] class RemoteActorRef private[akka] (
  val provider: RemoteActorRefProvider,
  remote: RemoteTransport,
  val localAddressToUse: Address,
  val path: ActorPath,
  val getParent: InternalActorRef,
  props: Option[Props],
  deploy: Option[Deploy])
  extends InternalActorRef with RemoteRef {

  def getChild(name: Iterator[String]): InternalActorRef = {
    val s = name.toStream
    s.headOption match {
      case None       ⇒ this
      case Some("..") ⇒ getParent getChild name
      case _          ⇒ new RemoteActorRef(provider, remote, localAddressToUse, path / s, Nobody, props = None, deploy = None)
    }
  }

  def isTerminated: Boolean = false

  def sendSystemMessage(message: SystemMessage): Unit =
    try remote.send(message, None, this)
    catch {
      case e @ (_: InterruptedException | NonFatal(_)) ⇒
        remote.system.eventStream.publish(Error(e, path.toString, classOf[RemoteActorRef], "swallowing exception during message send"))
        provider.deadLetters ! message
    }

  override def !(message: Any)(implicit sender: ActorRef = Actor.noSender): Unit =
    try remote.send(message, Option(sender), this)
    catch {
      case e @ (_: InterruptedException | NonFatal(_)) ⇒
        remote.system.eventStream.publish(Error(e, path.toString, classOf[RemoteActorRef], "swallowing exception during message send"))
        provider.deadLetters ! message
    }

  def start(): Unit = if (props.isDefined && deploy.isDefined) provider.useActorOnNode(path, props.get, deploy.get, getParent)

  def suspend(): Unit = sendSystemMessage(Suspend())

  def resume(causedByFailure: Throwable): Unit = sendSystemMessage(Resume(causedByFailure))

  def stop(): Unit = sendSystemMessage(Terminate())

  def restart(cause: Throwable): Unit = sendSystemMessage(Recreate(cause))

  @throws(classOf[java.io.ObjectStreamException])
  private def writeReplace(): AnyRef = SerializedActorRef(path)
}<|MERGE_RESOLUTION|>--- conflicted
+++ resolved
@@ -84,7 +84,10 @@
     // this enables reception of remote requests
     _transport.start()
 
-    _rootPath = RootActorPath(local.rootPath.address.copy(host = transport.address.host, port = transport.address.port))
+    //FIXME defaultaddress maybe?
+    _rootPath = RootActorPath(local.rootPath.address.copy(
+      host = transport.addresses.head.host,
+      port = transport.addresses.head.port))
 
     val remoteClientLifeCycleHandler = system.systemActorOf(Props(new Actor {
       def receive = {
@@ -158,11 +161,7 @@
 
       Iterator(props.deploy) ++ deployment.iterator reduce ((a, b) ⇒ b withFallback a) match {
         case d @ Deploy(_, _, _, RemoteScope(addr)) ⇒
-<<<<<<< HEAD
-          if (addr == rootPath.address || transport.addresses(addr)) {
-=======
           if (isSelfAddress(addr)) {
->>>>>>> 6a348e3c
             local.actorOf(system, props, supervisor, path, false, deployment.headOption, false, async)
           } else {
             val localAddress = transport.localAddressForRemote(addr)
@@ -177,23 +176,15 @@
   }
 
   def actorFor(path: ActorPath): InternalActorRef =
-<<<<<<< HEAD
-    if (path.address == rootPath.address || transport.addresses(path.address)) actorFor(rootGuardian, path.elements)
-    else new RemoteActorRef(this, transport, transport.localAddressForRemote(path.address), path, Nobody, props = None, deploy = None)
-
-  def actorFor(ref: InternalActorRef, path: String): InternalActorRef = path match {
-    case ActorPathExtractor(address, elems) ⇒
-      if (address == rootPath.address || transport.addresses(address)) actorFor(rootGuardian, elems)
-      else new RemoteActorRef(this, transport, transport.localAddressForRemote(address), new RootActorPath(address) / elems, Nobody, props = None, deploy = None)
-=======
     if (isSelfAddress(path.address)) actorFor(rootGuardian, path.elements)
-    else new RemoteActorRef(this, transport, path, Nobody, props = None, deploy = None)
+    else new RemoteActorRef(this, transport, transport.localAddressForRemote(path.address),
+      path, Nobody, props = None, deploy = None)
 
   def actorFor(ref: InternalActorRef, path: String): InternalActorRef = path match {
     case ActorPathExtractor(address, elems) ⇒
       if (isSelfAddress(address)) actorFor(rootGuardian, elems)
-      else new RemoteActorRef(this, transport, new RootActorPath(address) / elems, Nobody, props = None, deploy = None)
->>>>>>> 6a348e3c
+      else new RemoteActorRef(this, transport, transport.localAddressForRemote(address),
+        new RootActorPath(address) / elems, Nobody, props = None, deploy = None)
     case _ ⇒ local.actorFor(ref, path)
   }
 
@@ -210,23 +201,15 @@
   }
 
   def getExternalAddressFor(addr: Address): Option[Address] = {
-<<<<<<< HEAD
-    val ra = rootPath.address
-    addr match {
-      case a if (a eq ra) || transport.addresses(a) ⇒ Some(rootPath.address)
-      case Address(_, _, Some(_), Some(_))          ⇒ Some(transport.localAddressForRemote(addr))
-      case _                                        ⇒ None
-=======
     addr match {
       case _ if isSelfAddress(addr)             ⇒ Some(local.rootPath.address)
-      case Address("akka", _, Some(_), Some(_)) ⇒ Some(transport.address)
+      case Address("akka", _, Some(_), Some(_)) ⇒ Some(transport.localAddressForRemote(addr))
       case _                                    ⇒ None
->>>>>>> 6a348e3c
     }
   }
 
   private def isSelfAddress(address: Address): Boolean =
-    address == local.rootPath.address || address == rootPath.address || address == transport.address
+    address == local.rootPath.address || address == rootPath.address || transport.addresses(address)
 
 }
 
